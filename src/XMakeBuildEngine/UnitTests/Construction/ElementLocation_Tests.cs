--- conflicted
+++ resolved
@@ -20,11 +20,8 @@
 using System.Xml;
 using System.IO;
 using System.Reflection;
-<<<<<<< HEAD
 using Xunit;
-=======
 using System.Text;
->>>>>>> 496bb6ab
 
 namespace Microsoft.Build.UnitTests.Construction
 {
@@ -345,26 +342,16 @@
             }
            );
         }
-<<<<<<< HEAD
-=======
 #endif
 
->>>>>>> 496bb6ab
         /// <summary>
         /// Save read only fails
         /// </summary>
         [Fact]
         public void SaveReadOnly2()
         {
-<<<<<<< HEAD
             Assert.Throws<InvalidOperationException>(() =>
             {
-                var doc = new XmlDocumentWithLocation(loadAsReadOnly: true);
-                doc.Load(_pathToCommonTargets);
-                doc.Save(new MemoryStream());
-            }
-           );
-=======
             var doc = new XmlDocumentWithLocation(loadAsReadOnly: true);
 #if FEATURE_XML_LOADPATH
             doc.Load(_pathToCommonTargets);
@@ -378,7 +365,8 @@
             }
 #endif
             doc.Save(new MemoryStream());
->>>>>>> 496bb6ab
+            }
+           );
         }
         /// <summary>
         /// Save read only fails
@@ -386,15 +374,8 @@
         [Fact]
         public void SaveReadOnly3()
         {
-<<<<<<< HEAD
             Assert.Throws<InvalidOperationException>(() =>
             {
-                var doc = new XmlDocumentWithLocation(loadAsReadOnly: true);
-                doc.Load(_pathToCommonTargets);
-                doc.Save(new StringWriter());
-            }
-           );
-=======
             var doc = new XmlDocumentWithLocation(loadAsReadOnly: true);
 #if FEATURE_XML_LOADPATH
             doc.Load(_pathToCommonTargets);
@@ -408,7 +389,8 @@
             }
 #endif
             doc.Save(new StringWriter());
->>>>>>> 496bb6ab
+            }
+           );
         }
         /// <summary>
         /// Save read only fails
@@ -416,15 +398,8 @@
         [Fact]
         public void SaveReadOnly4()
         {
-<<<<<<< HEAD
             Assert.Throws<InvalidOperationException>(() =>
             {
-                var doc = new XmlDocumentWithLocation(loadAsReadOnly: true);
-                doc.Load(_pathToCommonTargets);
-                doc.Save(XmlWriter.Create(FileUtilities.GetTemporaryFile()));
-            }
-           );
-=======
             var doc = new XmlDocumentWithLocation(loadAsReadOnly: true);
 #if FEATURE_XML_LOADPATH
             doc.Load(_pathToCommonTargets);
@@ -443,7 +418,8 @@
                 doc.Save(wr);
             }
 #endif
->>>>>>> 496bb6ab
+            }
+           );
         }
         /// <summary>
         /// Get location strings for the content, loading as readonly if specified
