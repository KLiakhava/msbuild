--- conflicted
+++ resolved
@@ -15,10 +15,6 @@
 using Microsoft.Build.Construction;
 using Microsoft.Build.Shared;
 
-<<<<<<< HEAD
-using NUnit.Framework;
-=======
->>>>>>> 2e935d82
 using InvalidProjectFileException = Microsoft.Build.Exceptions.InvalidProjectFileException;
 using Xunit;
 
@@ -27,20 +23,12 @@
     /// <summary>
     /// Tests for the ProjectOnErrorElement class
     /// </summary>
-<<<<<<< HEAD
-    [TestFixture]
-=======
->>>>>>> 2e935d82
     public class ProjectOnErrorElement_Tests
     {
         /// <summary>
         /// Read a target containing only OnError
         /// </summary>
-<<<<<<< HEAD
-        [Test]
-=======
-        [Fact]
->>>>>>> 2e935d82
+        [Fact]
         public void ReadTargetOnlyContainingOnError()
         {
             ProjectOnErrorElement onError = GetOnError();
@@ -52,11 +40,7 @@
         /// <summary>
         /// Read a target with two onerrors, and some tasks
         /// </summary>
-<<<<<<< HEAD
-        [Test]
-=======
-        [Fact]
->>>>>>> 2e935d82
+        [Fact]
         public void ReadTargetTwoOnErrors()
         {
             string content = @"
@@ -87,12 +71,7 @@
         /// <remarks>
         /// This was accidentally allowed in 2.0/3.5 but it should be an error now.
         /// </remarks>
-<<<<<<< HEAD
-        [Test]
-        [ExpectedException(typeof(InvalidProjectFileException))]
-=======
-        [Fact]
->>>>>>> 2e935d82
+        [Fact]
         public void ReadMissingExecuteTargets()
         {
             Assert.Throws<InvalidProjectFileException>(() =>
@@ -119,12 +98,7 @@
         /// <remarks>
         /// This was accidentally allowed in 2.0/3.5 but it should be an error now.
         /// </remarks>
-<<<<<<< HEAD
-        [Test]
-        [ExpectedException(typeof(InvalidProjectFileException))]
-=======
-        [Fact]
->>>>>>> 2e935d82
+        [Fact]
         public void ReadEmptyExecuteTargets()
         {
             Assert.Throws<InvalidProjectFileException>(() =>
@@ -148,12 +122,7 @@
         /// <summary>
         /// Read onerror with invalid attribute
         /// </summary>
-<<<<<<< HEAD
-        [Test]
-        [ExpectedException(typeof(InvalidProjectFileException))]
-=======
-        [Fact]
->>>>>>> 2e935d82
+        [Fact]
         public void ReadInvalidUnexpectedAttribute()
         {
             Assert.Throws<InvalidProjectFileException>(() =>
@@ -173,12 +142,7 @@
         /// <summary>
         /// Read onerror with invalid child element
         /// </summary>
-<<<<<<< HEAD
-        [Test]
-        [ExpectedException(typeof(InvalidProjectFileException))]
-=======
-        [Fact]
->>>>>>> 2e935d82
+        [Fact]
         public void ReadInvalidUnexpectedChild()
         {
             Assert.Throws<InvalidProjectFileException>(() =>
@@ -200,12 +164,7 @@
         /// <summary>
         /// Read onerror before task
         /// </summary>
-<<<<<<< HEAD
-        [Test]
-        [ExpectedException(typeof(InvalidProjectFileException))]
-=======
-        [Fact]
->>>>>>> 2e935d82
+        [Fact]
         public void ReadInvalidBeforeTask()
         {
             Assert.Throws<InvalidProjectFileException>(() =>
@@ -226,12 +185,7 @@
         /// <summary>
         /// Read onerror before task
         /// </summary>
-<<<<<<< HEAD
-        [Test]
-        [ExpectedException(typeof(InvalidProjectFileException))]
-=======
-        [Fact]
->>>>>>> 2e935d82
+        [Fact]
         public void ReadInvalidBeforePropertyGroup()
         {
             Assert.Throws<InvalidProjectFileException>(() =>
@@ -252,12 +206,7 @@
         /// <summary>
         /// Read onerror before task
         /// </summary>
-<<<<<<< HEAD
-        [Test]
-        [ExpectedException(typeof(InvalidProjectFileException))]
-=======
-        [Fact]
->>>>>>> 2e935d82
+        [Fact]
         public void ReadInvalidBeforeItemGroup()
         {
             Assert.Throws<InvalidProjectFileException>(() =>
@@ -278,11 +227,7 @@
         /// <summary>
         /// Set ExecuteTargets
         /// </summary>
-<<<<<<< HEAD
-        [Test]
-=======
-        [Fact]
->>>>>>> 2e935d82
+        [Fact]
         public void SetExecuteTargetsValid()
         {
             ProjectOnErrorElement onError = GetOnError();
@@ -295,12 +240,7 @@
         /// <summary>
         /// Set ExecuteTargets to null
         /// </summary>
-<<<<<<< HEAD
-        [Test]
-        [ExpectedException(typeof(ArgumentNullException))]
-=======
-        [Fact]
->>>>>>> 2e935d82
+        [Fact]
         public void SetInvalidExecuteTargetsNull()
         {
             Assert.Throws<ArgumentNullException>(() =>
@@ -314,12 +254,7 @@
         /// <summary>
         /// Set ExecuteTargets to empty string
         /// </summary>
-<<<<<<< HEAD
-        [Test]
-        [ExpectedException(typeof(ArgumentException))]
-=======
-        [Fact]
->>>>>>> 2e935d82
+        [Fact]
         public void SetInvalidExecuteTargetsEmpty()
         {
             Assert.Throws<ArgumentException>(() =>
@@ -333,11 +268,7 @@
         /// <summary>
         /// Set on error condition
         /// </summary>
-<<<<<<< HEAD
-        [Test]
-=======
-        [Fact]
->>>>>>> 2e935d82
+        [Fact]
         public void SetCondition()
         {
             ProjectRootElement project = ProjectRootElement.Create();
@@ -355,11 +286,7 @@
         /// <summary>
         /// Set on error executetargets value
         /// </summary>
-<<<<<<< HEAD
-        [Test]
-=======
-        [Fact]
->>>>>>> 2e935d82
+        [Fact]
         public void SetExecuteTargets()
         {
             ProjectRootElement project = ProjectRootElement.Create();
