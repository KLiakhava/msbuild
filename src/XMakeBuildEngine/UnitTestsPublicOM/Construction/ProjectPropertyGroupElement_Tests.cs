--- conflicted
+++ resolved
@@ -8,32 +8,19 @@
 using System.IO;
 using System.Xml;
 using Microsoft.Build.Construction;
-<<<<<<< HEAD
-
-using NUnit.Framework;
-=======
 using Xunit;
->>>>>>> 2e935d82
 
 namespace Microsoft.Build.UnitTests.OM.Construction
 {
     /// <summary>
     /// Test the ProjectPropertyGroupElement class
     /// </summary>
-<<<<<<< HEAD
-    [TestFixture]
-=======
->>>>>>> 2e935d82
     public class ProjectPropertyGroupElement_Tests
     {
         /// <summary>
         /// Read property groups in an empty project
         /// </summary>
-<<<<<<< HEAD
-        [Test]
-=======
         [Fact]
->>>>>>> 2e935d82
         public void ReadNoPropertyGroup()
         {
             ProjectRootElement project = ProjectRootElement.Create();
@@ -44,11 +31,7 @@
         /// <summary>
         /// Read an empty property group
         /// </summary>
-<<<<<<< HEAD
-        [Test]
-=======
         [Fact]
->>>>>>> 2e935d82
         public void ReadEmptyPropertyGroup()
         {
             string content = ObjectModelHelpers.CleanupFileContents(@"
@@ -66,11 +49,7 @@
         /// <summary>
         /// Read an property group with two property children
         /// </summary>
-<<<<<<< HEAD
-        [Test]
-=======
         [Fact]
->>>>>>> 2e935d82
         public void ReadPropertyGroupTwoProperties()
         {
             string content = ObjectModelHelpers.CleanupFileContents(@"
@@ -94,11 +73,7 @@
         /// <summary>
         /// Set the condition value
         /// </summary>
-<<<<<<< HEAD
-        [Test]
-=======
         [Fact]
->>>>>>> 2e935d82
         public void SetCondition()
         {
             ProjectRootElement project = ProjectRootElement.Create();
@@ -115,11 +90,7 @@
         /// <summary>
         /// Set the Label value
         /// </summary>
-<<<<<<< HEAD
-        [Test]
-=======
         [Fact]
->>>>>>> 2e935d82
         public void SetLabel()
         {
             ProjectRootElement project = ProjectRootElement.Create();
@@ -136,11 +107,7 @@
         /// <summary>
         /// Add a property through the convenience method on a property group
         /// </summary>
-<<<<<<< HEAD
-        [Test]
-=======
         [Fact]
->>>>>>> 2e935d82
         public void AddProperty_ExistingPropertySameName()
         {
             ProjectRootElement project = ProjectRootElement.Create();
