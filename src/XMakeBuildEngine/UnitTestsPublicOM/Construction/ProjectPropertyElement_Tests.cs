// Copyright (c) Microsoft. All rights reserved.
// Licensed under the MIT license. See LICENSE file in the project root for full license information.
//-----------------------------------------------------------------------
// </copyright>
// <summary>Test the ProjectPropertyElement class.</summary>
//-----------------------------------------------------------------------

using System;
using System.IO;
using System.Xml;
using Microsoft.Build.Construction;

<<<<<<< HEAD
using NUnit.Framework;
=======
>>>>>>> 2e935d82
using InvalidProjectFileException = Microsoft.Build.Exceptions.InvalidProjectFileException;
using Xunit;

namespace Microsoft.Build.UnitTests.OM.Construction
{
    /// <summary>
    /// Tests for the ProjectPropertyElement class
    /// </summary>
<<<<<<< HEAD
    [TestFixture]
=======
>>>>>>> 2e935d82
    public class ProjectPropertyElement_Tests
    {
        /// <summary>
        /// Read simple property
        /// </summary>
<<<<<<< HEAD
        [Test]
=======
        [Fact]
>>>>>>> 2e935d82
        public void ReadProperty()
        {
            ProjectPropertyElement property = GetPropertyXml();

            Assert.Equal("p", property.Name);
            Assert.Equal("v", property.Value);
            Assert.Equal("c", property.Condition);
        }

        /// <summary>
        /// Read property with children - they are merely part of its value
        /// </summary>
<<<<<<< HEAD
        [Test]
=======
        [Fact]
>>>>>>> 2e935d82
        public void ReadPropertyWithChildren()
        {
            string content = @"
                    <Project xmlns='http://schemas.microsoft.com/developer/msbuild/2003' >
                        <PropertyGroup>
                            <p>A<B>C<D/></B>E</p>
                        </PropertyGroup>
                    </Project>
                ";

            ProjectRootElement project = ProjectRootElement.Create(XmlReader.Create(new StringReader(content)));
            ProjectPropertyGroupElement propertyGroup = (ProjectPropertyGroupElement)Helpers.GetFirst(project.Children);
            ProjectPropertyElement property = Helpers.GetFirst(propertyGroup.Properties);

            Assert.Equal("p", property.Name);
            Assert.Equal(@"A<B xmlns=""http://schemas.microsoft.com/developer/msbuild/2003"">C<D /></B>E", property.Value);
        }

        /// <summary>
        /// Read property with invalid name (but legal xml)
        /// </summary>
<<<<<<< HEAD
        [Test]
        [ExpectedException(typeof(InvalidProjectFileException))]
=======
        [Fact]
>>>>>>> 2e935d82
        public void ReadInvalidName()
        {
            Assert.Throws<InvalidProjectFileException>(() =>
            {
                string content = @"
                    <Project xmlns='http://schemas.microsoft.com/developer/msbuild/2003' >
                        <PropertyGroup>
                            <" + "\u03A3" + @"/>
                        </PropertyGroup>
                    </Project>
                ";

                ProjectRootElement.Create(XmlReader.Create(new StringReader(content)));
            }
           );
        }
        /// <summary>
        /// Read property with invalid reserved name
        /// </summary>
<<<<<<< HEAD
        [Test]
        [ExpectedException(typeof(InvalidProjectFileException))]
=======
        [Fact]
>>>>>>> 2e935d82
        public void ReadInvalidReservedName()
        {
            Assert.Throws<InvalidProjectFileException>(() =>
            {
                string content = @"
                    <Project xmlns='http://schemas.microsoft.com/developer/msbuild/2003' >
                        <PropertyGroup>
                            <PropertyGroup/>
                        </PropertyGroup>
                    </Project>
                ";

                ProjectRootElement.Create(XmlReader.Create(new StringReader(content)));
            }
           );
        }
        /// <summary>
        /// Read property with invalid built in name
        /// </summary>
<<<<<<< HEAD
        [Test]
        [ExpectedException(typeof(InvalidProjectFileException))]
=======
        [Fact]
>>>>>>> 2e935d82
        public void ReadInvalidBuiltInName()
        {
            Assert.Throws<InvalidProjectFileException>(() =>
            {
                string content = @"
                    <Project xmlns='http://schemas.microsoft.com/developer/msbuild/2003' >
                        <PropertyGroup>
                            <MSBuildProjectFile/>
                        </PropertyGroup>
                    </Project>
                ";

                ProjectRootElement.Create(XmlReader.Create(new StringReader(content)));
            }
           );
        }
        /// <summary>
        /// Read property with invalid attribute
        /// </summary>
<<<<<<< HEAD
        [Test]
        [ExpectedException(typeof(InvalidProjectFileException))]
=======
        [Fact]
>>>>>>> 2e935d82
        public void ReadInvalidAttribute()
        {
            Assert.Throws<InvalidProjectFileException>(() =>
            {
                string content = @"
                    <Project xmlns='http://schemas.microsoft.com/developer/msbuild/2003' >
                        <PropertyGroup>
                            <p XX='YY'/>
                        </PropertyGroup>
                    </Project>
                ";

                ProjectRootElement.Create(XmlReader.Create(new StringReader(content)));
            }
           );
        }
        /// <summary>
        /// Read property with child element
        /// </summary>
<<<<<<< HEAD
        [Test]
        [ExpectedException(typeof(InvalidProjectFileException))]
=======
        [Fact]
>>>>>>> 2e935d82
        public void ReadInvalidChildElement()
        {
            Assert.Throws<InvalidProjectFileException>(() =>
            {
                string content = @"
                    <Project xmlns='http://schemas.microsoft.com/developer/msbuild/2003' >
                        <PropertyGroup>
                            <p>
                                <X/>
                            <p>
                        </PropertyGroup>
                    </Project>
                ";

                ProjectRootElement.Create(XmlReader.Create(new StringReader(content)));
            }
           );
        }
        /// <summary>
        /// Set property value
        /// </summary>
<<<<<<< HEAD
        [Test]
=======
        [Fact]
>>>>>>> 2e935d82
        public void SetValue()
        {
            ProjectPropertyElement property = GetPropertyXml();
            Helpers.ClearDirtyFlag(property.ContainingProject);

            property.Value = "vb";
            Assert.Equal("vb", property.Value);
            Assert.Equal(true, property.ContainingProject.HasUnsavedChanges);
        }

        /// <summary>
        /// Set property value to the same value it was before.
        /// This should not dirty the project.
        /// </summary>
<<<<<<< HEAD
        [Test]
=======
        [Fact]
>>>>>>> 2e935d82
        public void SetSameValue()
        {
            ProjectRootElement project = ProjectRootElement.Create();
            ProjectPropertyElement property = project.AddProperty("p", "v1");
            Helpers.ClearDirtyFlag(property.ContainingProject);

            property.Value = "v1";
            Assert.Equal("v1", property.Value);
            Assert.Equal(false, property.ContainingProject.HasUnsavedChanges);
        }

        /// <summary>
        /// Rename
        /// </summary>
<<<<<<< HEAD
        [Test]
=======
        [Fact]
>>>>>>> 2e935d82
        public void SetName()
        {
            ProjectPropertyElement property = GetPropertyXml();

            property.Name = "p2";
            Assert.Equal("p2", property.Name);
            Assert.Equal(true, property.ContainingProject.HasUnsavedChanges);
        }

        /// <summary>
        /// Rename to same value should not mark dirty
        /// </summary>
<<<<<<< HEAD
        [Test]
=======
        [Fact]
>>>>>>> 2e935d82
        public void SetNameSame()
        {
            ProjectPropertyElement property = GetPropertyXml();
            Helpers.ClearDirtyFlag(property.ContainingProject);

            property.Name = "p";
            Assert.Equal("p", property.Name);
            Assert.Equal(false, property.ContainingProject.HasUnsavedChanges);
        }

        /// <summary>
        /// Rename to illegal name
        /// </summary>
<<<<<<< HEAD
        [Test]
        [ExpectedException(typeof(ArgumentException))]
=======
        [Fact]
>>>>>>> 2e935d82
        public void SetNameIllegal()
        {
            Assert.Throws<ArgumentException>(() =>
            {
                ProjectPropertyElement property = GetPropertyXml();

                property.Name = "ImportGroup";
            }
           );
        }
        /// <summary>
        /// Set property value to empty
        /// </summary>
<<<<<<< HEAD
        [Test]
=======
        [Fact]
>>>>>>> 2e935d82
        public void SetEmptyValue()
        {
            ProjectPropertyElement property = GetPropertyXml();
            Helpers.ClearDirtyFlag(property.ContainingProject);

            property.Value = String.Empty;
            Assert.Equal(String.Empty, property.Value);
            Assert.Equal(true, property.ContainingProject.HasUnsavedChanges);
        }

        /// <summary>
        /// Set property value to null
        /// </summary>
<<<<<<< HEAD
        [Test]
        [ExpectedException(typeof(ArgumentNullException))]
=======
        [Fact]
>>>>>>> 2e935d82
        public void SetInvalidNullValue()
        {
            Assert.Throws<ArgumentNullException>(() =>
            {
                ProjectPropertyElement property = GetPropertyXml();

                property.Value = null;
            }
           );
        }
        /// <summary>
        /// Set condition
        /// </summary>
<<<<<<< HEAD
        [Test]
=======
        [Fact]
>>>>>>> 2e935d82
        public void SetCondition()
        {
            ProjectRootElement project = ProjectRootElement.Create();
            ProjectPropertyElement property = project.AddProperty("p", "v1");
            Helpers.ClearDirtyFlag(property.ContainingProject);

            property.Condition = "c";
            Assert.Equal("c", property.Condition);
            Assert.Equal(true, property.ContainingProject.HasUnsavedChanges);
        }

        /// <summary>
        /// Helper to get a ProjectPropertyElement for a simple property
        /// </summary>
        private static ProjectPropertyElement GetPropertyXml()
        {
            string content = @"
                    <Project xmlns='http://schemas.microsoft.com/developer/msbuild/2003' >
                        <PropertyGroup>
                            <p Condition='c'>v</p>
                        </PropertyGroup>
                    </Project>
                ";

            ProjectRootElement project = ProjectRootElement.Create(XmlReader.Create(new StringReader(content)));
            ProjectPropertyGroupElement propertyGroup = (ProjectPropertyGroupElement)Helpers.GetFirst(project.Children);
            ProjectPropertyElement property = Helpers.GetFirst(propertyGroup.Properties);
            return property;
        }
    }
}<|MERGE_RESOLUTION|>--- conflicted
+++ resolved
@@ -10,10 +10,6 @@
 using System.Xml;
 using Microsoft.Build.Construction;
 
-<<<<<<< HEAD
-using NUnit.Framework;
-=======
->>>>>>> 2e935d82
 using InvalidProjectFileException = Microsoft.Build.Exceptions.InvalidProjectFileException;
 using Xunit;
 
@@ -22,20 +18,12 @@
     /// <summary>
     /// Tests for the ProjectPropertyElement class
     /// </summary>
-<<<<<<< HEAD
-    [TestFixture]
-=======
->>>>>>> 2e935d82
     public class ProjectPropertyElement_Tests
     {
         /// <summary>
         /// Read simple property
         /// </summary>
-<<<<<<< HEAD
-        [Test]
-=======
-        [Fact]
->>>>>>> 2e935d82
+        [Fact]
         public void ReadProperty()
         {
             ProjectPropertyElement property = GetPropertyXml();
@@ -48,11 +36,7 @@
         /// <summary>
         /// Read property with children - they are merely part of its value
         /// </summary>
-<<<<<<< HEAD
-        [Test]
-=======
-        [Fact]
->>>>>>> 2e935d82
+        [Fact]
         public void ReadPropertyWithChildren()
         {
             string content = @"
@@ -74,12 +58,7 @@
         /// <summary>
         /// Read property with invalid name (but legal xml)
         /// </summary>
-<<<<<<< HEAD
-        [Test]
-        [ExpectedException(typeof(InvalidProjectFileException))]
-=======
-        [Fact]
->>>>>>> 2e935d82
+        [Fact]
         public void ReadInvalidName()
         {
             Assert.Throws<InvalidProjectFileException>(() =>
@@ -99,12 +78,7 @@
         /// <summary>
         /// Read property with invalid reserved name
         /// </summary>
-<<<<<<< HEAD
-        [Test]
-        [ExpectedException(typeof(InvalidProjectFileException))]
-=======
-        [Fact]
->>>>>>> 2e935d82
+        [Fact]
         public void ReadInvalidReservedName()
         {
             Assert.Throws<InvalidProjectFileException>(() =>
@@ -124,12 +98,7 @@
         /// <summary>
         /// Read property with invalid built in name
         /// </summary>
-<<<<<<< HEAD
-        [Test]
-        [ExpectedException(typeof(InvalidProjectFileException))]
-=======
-        [Fact]
->>>>>>> 2e935d82
+        [Fact]
         public void ReadInvalidBuiltInName()
         {
             Assert.Throws<InvalidProjectFileException>(() =>
@@ -149,12 +118,7 @@
         /// <summary>
         /// Read property with invalid attribute
         /// </summary>
-<<<<<<< HEAD
-        [Test]
-        [ExpectedException(typeof(InvalidProjectFileException))]
-=======
-        [Fact]
->>>>>>> 2e935d82
+        [Fact]
         public void ReadInvalidAttribute()
         {
             Assert.Throws<InvalidProjectFileException>(() =>
@@ -174,12 +138,7 @@
         /// <summary>
         /// Read property with child element
         /// </summary>
-<<<<<<< HEAD
-        [Test]
-        [ExpectedException(typeof(InvalidProjectFileException))]
-=======
-        [Fact]
->>>>>>> 2e935d82
+        [Fact]
         public void ReadInvalidChildElement()
         {
             Assert.Throws<InvalidProjectFileException>(() =>
@@ -201,11 +160,7 @@
         /// <summary>
         /// Set property value
         /// </summary>
-<<<<<<< HEAD
-        [Test]
-=======
-        [Fact]
->>>>>>> 2e935d82
+        [Fact]
         public void SetValue()
         {
             ProjectPropertyElement property = GetPropertyXml();
@@ -220,11 +175,7 @@
         /// Set property value to the same value it was before.
         /// This should not dirty the project.
         /// </summary>
-<<<<<<< HEAD
-        [Test]
-=======
-        [Fact]
->>>>>>> 2e935d82
+        [Fact]
         public void SetSameValue()
         {
             ProjectRootElement project = ProjectRootElement.Create();
@@ -239,11 +190,7 @@
         /// <summary>
         /// Rename
         /// </summary>
-<<<<<<< HEAD
-        [Test]
-=======
-        [Fact]
->>>>>>> 2e935d82
+        [Fact]
         public void SetName()
         {
             ProjectPropertyElement property = GetPropertyXml();
@@ -256,11 +203,7 @@
         /// <summary>
         /// Rename to same value should not mark dirty
         /// </summary>
-<<<<<<< HEAD
-        [Test]
-=======
-        [Fact]
->>>>>>> 2e935d82
+        [Fact]
         public void SetNameSame()
         {
             ProjectPropertyElement property = GetPropertyXml();
@@ -274,12 +217,7 @@
         /// <summary>
         /// Rename to illegal name
         /// </summary>
-<<<<<<< HEAD
-        [Test]
-        [ExpectedException(typeof(ArgumentException))]
-=======
-        [Fact]
->>>>>>> 2e935d82
+        [Fact]
         public void SetNameIllegal()
         {
             Assert.Throws<ArgumentException>(() =>
@@ -293,11 +231,7 @@
         /// <summary>
         /// Set property value to empty
         /// </summary>
-<<<<<<< HEAD
-        [Test]
-=======
-        [Fact]
->>>>>>> 2e935d82
+        [Fact]
         public void SetEmptyValue()
         {
             ProjectPropertyElement property = GetPropertyXml();
@@ -311,12 +245,7 @@
         /// <summary>
         /// Set property value to null
         /// </summary>
-<<<<<<< HEAD
-        [Test]
-        [ExpectedException(typeof(ArgumentNullException))]
-=======
-        [Fact]
->>>>>>> 2e935d82
+        [Fact]
         public void SetInvalidNullValue()
         {
             Assert.Throws<ArgumentNullException>(() =>
@@ -330,11 +259,7 @@
         /// <summary>
         /// Set condition
         /// </summary>
-<<<<<<< HEAD
-        [Test]
-=======
-        [Fact]
->>>>>>> 2e935d82
+        [Fact]
         public void SetCondition()
         {
             ProjectRootElement project = ProjectRootElement.Create();
