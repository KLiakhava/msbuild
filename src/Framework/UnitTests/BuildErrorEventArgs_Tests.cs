--- conflicted
+++ resolved
@@ -8,21 +8,13 @@
 using System;
 
 using Microsoft.Build.Framework;
-<<<<<<< HEAD
-using NUnit.Framework;
-=======
 using Xunit;
->>>>>>> 41c51190
 
 namespace Microsoft.Build.UnitTests
 {
     /// <summary>
     /// Verify the functioning of the BuildErrorEventArg class.
     /// </summary>
-<<<<<<< HEAD
-    [TestFixture]
-=======
->>>>>>> 41c51190
     public class BuildErrorEventArgs_Tests
     {
         /// <summary>
@@ -33,11 +25,7 @@
         /// <summary>
         /// Trivially exercise event args default ctors to boost Frameworks code coverage
         /// </summary>
-<<<<<<< HEAD
-        [Test]
-=======
         [Fact]
->>>>>>> 41c51190
         public void EventArgsCtors()
         {
             BuildErrorEventArgs beea = new BuildErrorEventArgs2();
