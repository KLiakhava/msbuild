﻿// Copyright (c) Microsoft. All rights reserved.
// Licensed under the MIT license. See LICENSE file in the project root for full license information.
//-----------------------------------------------------------------------
// </copyright>
// <summary>Tests for the MuxLogger.</summary>
//-----------------------------------------------------------------------

using System;
using System.IO;
using System.Threading;
using System.Xml;

using Microsoft.Build.Evaluation;
using Microsoft.Build.Execution;
<<<<<<< HEAD
using Microsoft.Build.Framework;
=======
>>>>>>> 3f8a403e
using Microsoft.Build.UnitTests;

using NUnit.Framework;
using MuxLogger = Microsoft.Build.Utilities.MuxLogger;
using Xunit;

namespace Microsoft.VisualStudio.Build.UnitTest
{
    /// <summary>
    /// Tests for the MuxLogger.
    /// </summary>
<<<<<<< HEAD
    [TestFixture]
=======
>>>>>>> 3f8a403e
    public class MuxLogger_Tests
    {
        /// <summary>
        /// Verifies that an empty build with no loggers causes no exceptions.
        /// </summary>
<<<<<<< HEAD
        [Test]
=======
        [Fact]
>>>>>>> 3f8a403e
        public void EmptyBuildWithNoLoggers()
        {
            BuildManager buildManager = BuildManager.DefaultBuildManager;
            MuxLogger muxLogger = new MuxLogger();
            BuildParameters parameters = new BuildParameters();
            parameters.Loggers = new ILogger[] { muxLogger };
            buildManager.BeginBuild(parameters);
            buildManager.EndBuild();
        }

        /// <summary>
        /// Verifies that a simple build with no loggers causes no exceptions.
        /// </summary>
<<<<<<< HEAD
        [Test]
=======
        [Fact]
>>>>>>> 3f8a403e
        public void SimpleBuildWithNoLoggers()
        {
            string projectBody = ObjectModelHelpers.CleanupFileContents(@"
<Project ToolsVersion='msbuilddefaulttoolsversion' xmlns='msbuildnamespace'>
    <Target Name='Test'>
        <Message Text='Foo'/>
        <Error Text='Error'/>
    </Target>
</Project>
");
            ProjectInstance project = (new Project(XmlReader.Create(new StringReader(projectBody)))).CreateProjectInstance();

            BuildManager buildManager = BuildManager.DefaultBuildManager;
            MuxLogger muxLogger = new MuxLogger();
            BuildParameters parameters = new BuildParameters(ProjectCollection.GlobalProjectCollection);
            parameters.Loggers = new ILogger[] { muxLogger };
            buildManager.Build(parameters, new BuildRequestData(project, new string[0], null));
        }

        /// <summary>
        /// Verifies that attempting to register a logger before a build has started is invalid.
        /// </summary>
<<<<<<< HEAD
        [Test]
        [ExpectedException(typeof(InvalidOperationException))]
=======
        [Fact]
>>>>>>> 3f8a403e
        public void RegisteringLoggerBeforeBuildStartedThrows()
        {
            Assert.Throws<InvalidOperationException>(() =>
            {
                MuxLogger muxLogger = new MuxLogger();
                muxLogger.RegisterLogger(1, new MockLogger());
            }
           );
        }
        /// <summary>
        /// Verifies that building with a logger attached to the mux logger is equivalent to building with the logger directly.
        /// </summary>
<<<<<<< HEAD
        [Test]
=======
        [Fact]
>>>>>>> 3f8a403e
        public void BuildWithMuxLoggerEquivalentToNormalLogger()
        {
            string projectBody = ObjectModelHelpers.CleanupFileContents(@"
<Project ToolsVersion='msbuilddefaulttoolsversion' xmlns='msbuildnamespace'>
    <Target Name='Test'>
        <Message Text='Foo'/>
        <Error Text='Error'/>
    </Target>
</Project>
");

            BuildManager buildManager = BuildManager.DefaultBuildManager;

            // Build with a 'normal' logger
            MockLogger mockLogger2 = new MockLogger();
            mockLogger2.LogBuildFinished = false;
            ProjectCollection projectCollection = new ProjectCollection();
            ProjectInstance project = (new Project(XmlReader.Create(new StringReader(projectBody)), null, ObjectModelHelpers.MSBuildDefaultToolsVersion, projectCollection)).CreateProjectInstance();
            BuildParameters parameters = new BuildParameters(projectCollection);
            parameters.Loggers = new ILogger[] { mockLogger2 };
            buildManager.Build(parameters, new BuildRequestData(project, new string[0], null));

            // Build with the mux logger
            MuxLogger muxLogger = new MuxLogger();
            muxLogger.Verbosity = LoggerVerbosity.Normal;
            projectCollection = new ProjectCollection();
            project = (new Project(XmlReader.Create(new StringReader(projectBody)), null, ObjectModelHelpers.MSBuildDefaultToolsVersion, projectCollection)).CreateProjectInstance();
            parameters = new BuildParameters(projectCollection);
            parameters.Loggers = new ILogger[] { muxLogger };
            buildManager.BeginBuild(parameters);
            MockLogger mockLogger = new MockLogger();
            mockLogger.LogBuildFinished = false;

            try
            {
                BuildSubmission submission = buildManager.PendBuildRequest(new BuildRequestData(project, new string[0], null));
                muxLogger.RegisterLogger(submission.SubmissionId, mockLogger);
                submission.Execute();
            }
            finally
            {
                buildManager.EndBuild();
            }

            Assert.True(mockLogger2.BuildFinishedEvents.Count > 0);
            Assert.Equal(mockLogger2.BuildFinishedEvents.Count, mockLogger.BuildFinishedEvents.Count);
            Assert.Equal(mockLogger2.BuildFinishedEvents[0].Succeeded, mockLogger.BuildFinishedEvents[0].Succeeded);
            Assert.Equal(mockLogger2.FullLog, mockLogger.FullLog);
        }

        /// <summary>
        /// Verifies correctness of a simple build with one logger.
        /// </summary>
<<<<<<< HEAD
        [Test]
=======
        [Fact]
>>>>>>> 3f8a403e
        public void OneSubmissionOneLogger()
        {
            string projectBody = ObjectModelHelpers.CleanupFileContents(@"
<Project ToolsVersion='msbuilddefaulttoolsversion' xmlns='msbuildnamespace'>
    <Target Name='Test'>
        <Message Text='Foo'/>
        <Error Text='Error'/>
    </Target>
</Project>
");
            ProjectInstance project = (new Project(XmlReader.Create(new StringReader(projectBody)))).CreateProjectInstance();

            BuildManager buildManager = BuildManager.DefaultBuildManager;
            MuxLogger muxLogger = new MuxLogger();
            BuildParameters parameters = new BuildParameters(ProjectCollection.GlobalProjectCollection);
            parameters.Loggers = new ILogger[] { muxLogger };
            buildManager.BeginBuild(parameters);
            MockLogger mockLogger = new MockLogger();

            try
            {
                BuildSubmission submission = buildManager.PendBuildRequest(new BuildRequestData(project, new string[0], null));

                muxLogger.RegisterLogger(submission.SubmissionId, mockLogger);
                submission.Execute();
            }
            finally
            {
                buildManager.EndBuild();
            }

            mockLogger.AssertLogContains("Foo");
            mockLogger.AssertLogContains("Error");
            Assert.Equal(1, mockLogger.ErrorCount);
            mockLogger.AssertNoWarnings();
        }

        /// <summary>
        /// Verifies correctness of a two submissions in a single build using separate loggers.
        /// </summary>
<<<<<<< HEAD
        [Test]
=======
        [Fact]
>>>>>>> 3f8a403e
        public void TwoSubmissionsWithSeparateLoggers()
        {
            string projectBody1 = ObjectModelHelpers.CleanupFileContents(@"
<Project ToolsVersion='msbuilddefaulttoolsversion' xmlns='msbuildnamespace'>
    <Target Name='Test'>
        <Message Text='Foo'/>
        <Error Text='Error'/>
    </Target>
</Project>
");

            string projectBody2 = ObjectModelHelpers.CleanupFileContents(@"
<Project ToolsVersion='msbuilddefaulttoolsversion' xmlns='msbuildnamespace'>
    <Target Name='Test'>
        <Message Text='Bar'/>
        <Warning Text='Warning'/>
    </Target>
</Project>
");

            ProjectInstance project1 = (new Project(XmlReader.Create(new StringReader(projectBody1)))).CreateProjectInstance();
            ProjectInstance project2 = (new Project(XmlReader.Create(new StringReader(projectBody2)))).CreateProjectInstance();

            BuildManager buildManager = BuildManager.DefaultBuildManager;
            MuxLogger muxLogger = new MuxLogger();
            BuildParameters parameters = new BuildParameters(ProjectCollection.GlobalProjectCollection);
            parameters.Loggers = new ILogger[] { muxLogger };
            MockLogger mockLogger1 = new MockLogger();
            MockLogger mockLogger2 = new MockLogger();
            buildManager.BeginBuild(parameters);

            try
            {
                BuildSubmission submission1 = buildManager.PendBuildRequest(new BuildRequestData(project1, new string[0], null));
                muxLogger.RegisterLogger(submission1.SubmissionId, mockLogger1);
                submission1.Execute();

                BuildSubmission submission2 = buildManager.PendBuildRequest(new BuildRequestData(project2, new string[0], null));
                muxLogger.RegisterLogger(submission2.SubmissionId, mockLogger2);
                submission2.Execute();
            }
            finally
            {
                buildManager.EndBuild();
            }

            mockLogger1.AssertLogContains("Foo");
            mockLogger1.AssertLogContains("Error");
            mockLogger1.AssertLogDoesntContain("Bar");
            mockLogger1.AssertLogDoesntContain("Warning");
            Assert.Equal(1, mockLogger1.ErrorCount);
            Assert.Equal(0, mockLogger1.WarningCount);

            mockLogger2.AssertLogDoesntContain("Foo");
            mockLogger2.AssertLogDoesntContain("Error");
            mockLogger2.AssertLogContains("Bar");
            mockLogger2.AssertLogContains("Warning");
            Assert.Equal(0, mockLogger2.ErrorCount);
            Assert.Equal(1, mockLogger2.WarningCount);
        }

        /// <summary>
        /// Verifies correctness of a simple build with one logger.
        /// </summary>
<<<<<<< HEAD
        [Test]
=======
        [Fact]
>>>>>>> 3f8a403e
        public void OneSubmissionTwoLoggers()
        {
            string projectBody = ObjectModelHelpers.CleanupFileContents(@"
<Project ToolsVersion='msbuilddefaulttoolsversion' xmlns='msbuildnamespace'>
    <Target Name='Test'>
        <Message Text='Foo'/>
        <Error Text='Error'/>
    </Target>
</Project>
");
            ProjectInstance project = (new Project(XmlReader.Create(new StringReader(projectBody)))).CreateProjectInstance();

            BuildManager buildManager = BuildManager.DefaultBuildManager;
            MuxLogger muxLogger = new MuxLogger();
            BuildParameters parameters = new BuildParameters(ProjectCollection.GlobalProjectCollection);
            parameters.Loggers = new ILogger[] { muxLogger };
            MockLogger mockLogger1 = new MockLogger();
            MockLogger mockLogger2 = new MockLogger();
            buildManager.BeginBuild(parameters);
            try
            {
                BuildSubmission submission = buildManager.PendBuildRequest(new BuildRequestData(project, new string[0], null));

                muxLogger.RegisterLogger(submission.SubmissionId, mockLogger1);
                muxLogger.RegisterLogger(submission.SubmissionId, mockLogger2);
                submission.Execute();
            }
            finally
            {
                buildManager.EndBuild();
            }

            mockLogger1.AssertLogContains("Foo");
            mockLogger1.AssertLogContains("Error");
            Assert.Equal(1, mockLogger1.ErrorCount);
            mockLogger1.AssertNoWarnings();

            mockLogger2.AssertLogContains("Foo");
            mockLogger2.AssertLogContains("Error");
            Assert.Equal(1, mockLogger2.ErrorCount);
            mockLogger2.AssertNoWarnings();

            Assert.Equal(mockLogger1.FullLog, mockLogger2.FullLog);
        }

        /// <summary>
        /// Verifies correctness of a simple build with one logger.
        /// </summary>
<<<<<<< HEAD
        [Test]
=======
        [Fact]
>>>>>>> 3f8a403e
        public void RegisteringLoggerDuringBuildThrowsException()
        {
            string projectBody = ObjectModelHelpers.CleanupFileContents(@"
<Project ToolsVersion='msbuilddefaulttoolsversion' xmlns='msbuildnamespace'>
    <Target Name='Test'>
        <Exec Command='Sleep 1' />
    </Target>
</Project>
");
            ProjectInstance project = (new Project(XmlReader.Create(new StringReader(projectBody)))).CreateProjectInstance();

            BuildManager buildManager = BuildManager.DefaultBuildManager;
            MuxLogger muxLogger = new MuxLogger();
            BuildParameters parameters = new BuildParameters(ProjectCollection.GlobalProjectCollection);
            AutoResetEvent projectStartedEvent = new AutoResetEvent(false);
            parameters.Loggers = new ILogger[] { muxLogger, new EventingLogger(projectStartedEvent) };
            MockLogger mockLogger = new MockLogger();
            bool gotException = false;
            buildManager.BeginBuild(parameters);

            try
            {
                BuildSubmission submission = buildManager.PendBuildRequest(new BuildRequestData(project, new string[0], null));

                submission.ExecuteAsync(null, null);
                projectStartedEvent.WaitOne();

                try
                {
                    muxLogger.RegisterLogger(submission.SubmissionId, mockLogger);
                }
                catch (InvalidOperationException)
                {
                    gotException = true;
                }
                catch
                {
                }
            }
            finally
            {
                buildManager.EndBuild();
            }

            Assert.True(gotException); // "Failed to get exception registering logger during build."
        }

        /// <summary>
        /// A logger which signals an event when it gets a project started message.
        /// </summary>
        private class EventingLogger : ILogger
        {
            /// <summary>
            /// The event source
            /// </summary>
            private IEventSource _eventSource;

            /// <summary>
            /// The event handler
            /// </summary>
            private ProjectStartedEventHandler _eventHandler;

            /// <summary>
            /// The event to signal.
            /// </summary>
            private AutoResetEvent _projectStartedEvent;

            /// <summary>
            /// Constructor.
            /// </summary>
            public EventingLogger(AutoResetEvent projectStartedEvent)
            {
                _projectStartedEvent = projectStartedEvent;
            }

            #region ILogger Members

            /// <summary>
            /// Verbosity accessor.
            /// </summary>
            public LoggerVerbosity Verbosity
            {
                get
                {
                    return LoggerVerbosity.Normal;
                }

                set
                {
                }
            }

            /// <summary>
            /// Parameters accessor.
            /// </summary>
            public string Parameters
            {
                get
                {
                    return null;
                }

                set
                {
                }
            }

            /// <summary>
            /// Initialize the logger.
            /// </summary>
            public void Initialize(IEventSource eventSource)
            {
                _eventSource = eventSource;
                _eventHandler = new ProjectStartedEventHandler(ProjectStarted);
                _eventSource.ProjectStarted += _eventHandler;
            }

            /// <summary>
            /// Shut down the logger.
            /// </summary>
            public void Shutdown()
            {
                _eventSource.ProjectStarted -= _eventHandler;
            }

            /// <summary>
            /// Event handler which signals the event.
            /// </summary>
            private void ProjectStarted(object sender, ProjectStartedEventArgs e)
            {
                _projectStartedEvent.Set();
            }

            #endregion
        }
    }
}<|MERGE_RESOLUTION|>--- conflicted
+++ resolved
@@ -1,4 +1,4 @@
-﻿// Copyright (c) Microsoft. All rights reserved.
+// Copyright (c) Microsoft. All rights reserved.
 // Licensed under the MIT license. See LICENSE file in the project root for full license information.
 //-----------------------------------------------------------------------
 // </copyright>
@@ -12,35 +12,23 @@
 
 using Microsoft.Build.Evaluation;
 using Microsoft.Build.Execution;
-<<<<<<< HEAD
-using Microsoft.Build.Framework;
-=======
->>>>>>> 3f8a403e
 using Microsoft.Build.UnitTests;
 
-using NUnit.Framework;
 using MuxLogger = Microsoft.Build.Utilities.MuxLogger;
 using Xunit;
+using Microsoft.Build.Framework;
 
 namespace Microsoft.VisualStudio.Build.UnitTest
 {
     /// <summary>
     /// Tests for the MuxLogger.
     /// </summary>
-<<<<<<< HEAD
-    [TestFixture]
-=======
->>>>>>> 3f8a403e
     public class MuxLogger_Tests
     {
         /// <summary>
         /// Verifies that an empty build with no loggers causes no exceptions.
         /// </summary>
-<<<<<<< HEAD
-        [Test]
-=======
-        [Fact]
->>>>>>> 3f8a403e
+        [Fact]
         public void EmptyBuildWithNoLoggers()
         {
             BuildManager buildManager = BuildManager.DefaultBuildManager;
@@ -54,11 +42,7 @@
         /// <summary>
         /// Verifies that a simple build with no loggers causes no exceptions.
         /// </summary>
-<<<<<<< HEAD
-        [Test]
-=======
-        [Fact]
->>>>>>> 3f8a403e
+        [Fact]
         public void SimpleBuildWithNoLoggers()
         {
             string projectBody = ObjectModelHelpers.CleanupFileContents(@"
@@ -81,12 +65,7 @@
         /// <summary>
         /// Verifies that attempting to register a logger before a build has started is invalid.
         /// </summary>
-<<<<<<< HEAD
-        [Test]
-        [ExpectedException(typeof(InvalidOperationException))]
-=======
-        [Fact]
->>>>>>> 3f8a403e
+        [Fact]
         public void RegisteringLoggerBeforeBuildStartedThrows()
         {
             Assert.Throws<InvalidOperationException>(() =>
@@ -99,11 +78,7 @@
         /// <summary>
         /// Verifies that building with a logger attached to the mux logger is equivalent to building with the logger directly.
         /// </summary>
-<<<<<<< HEAD
-        [Test]
-=======
-        [Fact]
->>>>>>> 3f8a403e
+        [Fact]
         public void BuildWithMuxLoggerEquivalentToNormalLogger()
         {
             string projectBody = ObjectModelHelpers.CleanupFileContents(@"
@@ -157,11 +132,7 @@
         /// <summary>
         /// Verifies correctness of a simple build with one logger.
         /// </summary>
-<<<<<<< HEAD
-        [Test]
-=======
-        [Fact]
->>>>>>> 3f8a403e
+        [Fact]
         public void OneSubmissionOneLogger()
         {
             string projectBody = ObjectModelHelpers.CleanupFileContents(@"
@@ -202,11 +173,7 @@
         /// <summary>
         /// Verifies correctness of a two submissions in a single build using separate loggers.
         /// </summary>
-<<<<<<< HEAD
-        [Test]
-=======
-        [Fact]
->>>>>>> 3f8a403e
+        [Fact]
         public void TwoSubmissionsWithSeparateLoggers()
         {
             string projectBody1 = ObjectModelHelpers.CleanupFileContents(@"
@@ -271,11 +238,7 @@
         /// <summary>
         /// Verifies correctness of a simple build with one logger.
         /// </summary>
-<<<<<<< HEAD
-        [Test]
-=======
-        [Fact]
->>>>>>> 3f8a403e
+        [Fact]
         public void OneSubmissionTwoLoggers()
         {
             string projectBody = ObjectModelHelpers.CleanupFileContents(@"
@@ -324,11 +287,7 @@
         /// <summary>
         /// Verifies correctness of a simple build with one logger.
         /// </summary>
-<<<<<<< HEAD
-        [Test]
-=======
-        [Fact]
->>>>>>> 3f8a403e
+        [Fact]
         public void RegisteringLoggerDuringBuildThrowsException()
         {
             string projectBody = ObjectModelHelpers.CleanupFileContents(@"
