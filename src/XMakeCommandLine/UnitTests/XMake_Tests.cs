--- conflicted
+++ resolved
@@ -7,12 +7,9 @@
 using System.Diagnostics;
 using System.Globalization;
 using System.IO;
-<<<<<<< HEAD
-=======
 using System.Linq;
 using System.Reflection;
 using System.Text;
->>>>>>> bc4a63f4
 using System.Threading;
 
 using Microsoft.Build.CommandLine;
@@ -987,23 +984,10 @@
         /// but lower precedence than the actual command line and higher than the msbuild.rsp next to msbuild.exe
         /// </summary>
         [Fact]
-<<<<<<< HEAD
-        [Trait("Category", "mono-windows-failing")]
-        public void ResponseFileInProjectDirectoryWinsOverMainMSBuildRsp()
-        {
-            string directory = Path.Combine(Path.GetTempPath(), Guid.NewGuid().ToString("N"));
-            string projectPath = Path.Combine(directory, "my.proj");
-            string rspPath = Path.Combine(directory, "MSBuild.rsp");
-
-            string exeDirectory = Path.Combine(Path.GetTempPath(), Guid.NewGuid().ToString("N"));
-            string exePath = Path.Combine(exeDirectory, "MSBuild.exe");
-            string mainRspPath = Path.Combine(exeDirectory, "MSBuild.rsp");
-=======
         public void ResponseFileInProjectDirectoryWinsOverMainMSBuildRsp()
         {
             string directory = null;
             string exeDirectory = null;
->>>>>>> bc4a63f4
 
             try
             {
@@ -1012,16 +996,12 @@
                 string projectPath = Path.Combine(directory, "my.proj");
                 string rspPath = Path.Combine(directory, "msbuild.rsp");
 
-<<<<<<< HEAD
-                CopyMSBuildExeToPath(exeDirectory);
-=======
                 exeDirectory = CopyMSBuild();
                 string exePath = Path.Combine(exeDirectory, "msbuild.exe");
                 string mainRspPath = Path.Combine(exeDirectory, "msbuild.rsp");
 
                 Directory.CreateDirectory(exeDirectory);
 
->>>>>>> bc4a63f4
                 File.WriteAllText(mainRspPath, "/p:A=0");
 
                 string content = ObjectModelHelpers.CleanupFileContents("<Project ToolsVersion='msbuilddefaulttoolsversion' xmlns='msbuildnamespace'><Target Name='t'><Warning Text='[A=$(A)]'/></Target></Project>");
@@ -1039,16 +1019,8 @@
             }
             finally
             {
-<<<<<<< HEAD
-                File.Delete(projectPath);
-                File.Delete(rspPath);
-                FileUtilities.DeleteWithoutTrailingBackslash(directory);
-
-                FileUtilities.DeleteDirectoryNoThrow(exeDirectory, recursive:false);
-=======
                 RobustDelete(directory);
                 RobustDelete(exeDirectory);
->>>>>>> bc4a63f4
             }
         }
 
@@ -1057,21 +1029,6 @@
         /// but not if it's the same as the msbuild.exe directory
         /// </summary>
         [Fact]
-<<<<<<< HEAD
-        [Trait("Category", "mono-windows-failing")]
-        public void ProjectDirectoryIsMSBuildExeDirectory()
-        {
-            string directory = Path.Combine(Path.GetTempPath(), Guid.NewGuid().ToString("N"));
-            string projectPath = Path.Combine(directory, "my.proj");
-            string rspPath = Path.Combine(directory, "MSBuild.rsp");
-            string exePath = Path.Combine(directory, "MSBuild.exe");
-
-            try
-            {
-                Directory.CreateDirectory(directory);
-
-                CopyMSBuildExeToPath(directory);
-=======
         public void ProjectDirectoryIsMSBuildExeDirectory()
         {
             string directory = null;
@@ -1082,7 +1039,6 @@
                 string projectPath = Path.Combine(directory, "my.proj");
                 string rspPath = Path.Combine(directory, "msbuild.rsp");
                 string exePath = Path.Combine(directory, "msbuild.exe");
->>>>>>> bc4a63f4
 
                 string content = ObjectModelHelpers.CleanupFileContents("<Project ToolsVersion='msbuilddefaulttoolsversion' xmlns='msbuildnamespace'><Target Name='t'><Warning Text='[A=$(A)]'/></Target></Project>");
                 File.WriteAllText(projectPath, content);
@@ -1099,11 +1055,7 @@
             }
             finally
             {
-<<<<<<< HEAD
-                FileUtilities.DeleteDirectoryNoThrow(directory, recursive:false);
-=======
                 RobustDelete(directory);
->>>>>>> bc4a63f4
             }
         }
 
@@ -1868,30 +1820,12 @@
         }
         #endregion
 
-<<<<<<< HEAD
-        private void CopyMSBuildExeToPath(string destPath)
-        {
-            File.Copy(RunnerUtilities.PathToCurrentlyRunningMsBuildExe, Path.Combine(destPath, "MSBuild.exe"));
-
-            var msbuildExeDir = Path.GetDirectoryName(RunnerUtilities.PathToCurrentlyRunningMsBuildExe);
-            var deps = new string[] {
-                    "Microsoft.Build.dll",
-                    "Microsoft.Build.Framework.dll",
-                    "Microsoft.Build.Tasks.Core.dll",
-                    "Microsoft.Build.Utilities.Core.dll",
-                    "System.Threading.Tasks.Dataflow.dll",
-                    "Microsoft.Common.tasks"
-            };
-
-            foreach (var dep in deps)
-                File.Copy(Path.Combine(msbuildExeDir, dep), Path.Combine(destPath, dep));
-=======
         private string CopyMSBuild()
         {
             string dest = null;
             try
             {
-                string source = Path.GetDirectoryName(FileUtilities.ExecutingAssemblyPath);
+                string source = Path.GetDirectoryName(RunnerUtilities.PathToCurrentlyRunningMsBuildExe);
                 dest = Path.Combine(Path.GetTempPath(), Guid.NewGuid().ToString("N"));
 
                 Directory.CreateDirectory(dest);
@@ -1913,7 +1847,6 @@
                 RobustDelete(dest);
                 throw;
             }
->>>>>>> bc4a63f4
         }
     }
 }