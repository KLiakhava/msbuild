--- conflicted
+++ resolved
@@ -5,23 +5,14 @@
 // <summary>Tests of a dictionary which changes its backing store to keep memory use low.</summary>
 //-----------------------------------------------------------------------
 
-<<<<<<< HEAD
-=======
-using System.Collections.Generic;
-using Microsoft.Build.Collections;
->>>>>>> 3f8a403e
 using System;
 using System.Collections;
-<<<<<<< HEAD
 using System.Collections.Generic;
 using System.Linq;
 
 using Microsoft.Build.Collections;
 
-using NUnit.Framework;
-=======
 using Xunit;
->>>>>>> 3f8a403e
 
 namespace Microsoft.Build.UnitTests.OM.Collections
 {
@@ -29,20 +20,12 @@
     /// Tests for the HybridDictionary.  Most of the more interesting tests are handled by the CopyOnWriteDictionary tests
     /// which use this as a backing store.
     /// </summary>
-<<<<<<< HEAD
-    [TestFixture]
-=======
->>>>>>> 3f8a403e
     public class HybridDictionary_Tests
     {
         /// <summary>
         /// Tests usage of the major functions.
         /// </summary>
-<<<<<<< HEAD
-        [Test]
-=======
         [Fact]
->>>>>>> 3f8a403e
         public void TestUsage()
         {
             var dict = new HybridDictionary<int, string>();
@@ -82,11 +65,7 @@
         /// <summary>
         /// Tests usage by random activities, comparing matching regular dictionary
         /// </summary>
-<<<<<<< HEAD
-        [Test]
-=======
         [Fact]
->>>>>>> 3f8a403e
         public void Medley()
         {
             string keys = "AAAAAAABCDEFGabcdefg";
